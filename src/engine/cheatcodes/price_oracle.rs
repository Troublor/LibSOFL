// use std::{cmp::Ordering, str::FromStr};

<<<<<<< HEAD
use ethers::abi::{ParamType, Token};
use reth_downloaders::bodies::task::BODIES_TASK_BUFFER_SIZE;
use reth_primitives::Address;
use revm_primitives::{B256, U256};
=======
// use ethers::abi::{ParamType, Token};
// use reth_primitives::Address;
// use revm_primitives::{B256, U256};
>>>>>>> 157796c6

// use crate::{
//     engine::state::BcState,
//     error::SoflError,
//     utils::conversion::{Convert, ToElementary, ToEthers, ToPrimitive},
// };

// use super::{CheatCodes, ERC20Cheat};

// lazy_static! {
//     static ref WETH: Address = Address::from_str("0xC02aaA39b223FE8D0A0e5C4F27eAD9083C756Cc2").unwrap();

//     static ref UNISWAP_V3_FACTORY: Address =
//         Address::from_str("0x1F98431c8aD98523631AE4a59f267346ea31F984")
//             .unwrap();
//     static ref UNISWAP_V3_FEES: Vec<u64> = vec![500, 3000, 10000];

<<<<<<< HEAD
    static ref UNISWAP_V2_FACTORY: Address =
        Address::from_str("0x5c69bee701ef814a2b6a3edd4b1652cb9cc5aa6f")
            .unwrap();
    static ref UNISWAP_V2_FEES: Vec<u64> = vec![500, 3000, 10000];
=======
//     static ref UNISWAP_V2_FACTORY: Address =
//         Address::from_str("0xc0a47dFe034B400B47bDaD5FecDa2621de6c4d95")
//             .unwrap();
//     static ref UNISWAP_V2_FEES: Vec<u64> = vec![500, 3000, 10000];
>>>>>>> 157796c6

//     static ref MAINSTREAM_TOKENS: Vec<Address> =
//         vec![
//             // WETH
//             Address::from_str("0xC02aaA39b223FE8D0A0e5C4F27eAD9083C756Cc2").unwrap(),
//             // USDC
//             Address::from_str("0xA0b86991c6218b36c1d19D4a2e9Eb0cE3606eB48").unwrap(),
//             // USDT
//             Address::from_str("0xdAC17F958D2ee523a2206206994597C13D831ec7").unwrap(),
//             // DAI
//             Address::from_str("0x6B175474E89094C44Da98b954EedeAC495271d0F").unwrap(),
//         ];
// }

// pub trait PriceOracleCheat<S: BcState> {
//     fn get_price_in_ether(
//         &mut self,
//         state: &mut S,
//         token: Address,
//     ) -> Result<U256, SoflError<S::DbErr>>;
// }

<<<<<<< HEAD
impl<S: BcState> PriceOracleCheat<S> for CheatCodes<S> {
    fn get_price_in_ether(
        &mut self,
        state: &mut S,
        token: Address,
    ) -> Result<U256, SoflError<S::DbErr>> {
        let (price, liquidity) = self.query_uniswap_v2(state, token)?;
        Ok(price)
    }
}
=======
// impl<S: BcState> PriceOracleCheat<S> for CheatCodes<S> {
//     fn get_price_in_ether(
//         &mut self,
//         state: &mut S,
//         token: Address,
//     ) -> Result<U256, SoflError<S::DbErr>> {
//         let (price, liquidity) = self.query_uniswap_v3(state, token)?;
//         Ok(price)
//     }
// }
>>>>>>> 157796c6

// // return price in ether (we use GCD to reduce the fraction)
// // price = (bs_token_balance1 / token_balance) * (weth_balance / bs_token_balance2) * (10^18)
// //       = bs_token_balance1 * weth_balance * 10^18 / (token_balance * bs_token_balance2)
// fn token_price_in_ether(
//     mut token_balance: U256,
//     mut bs_token_balance1: U256,
//     mut bs_token_balance2: U256,
//     mut weth_balance: U256,
// ) -> U256 {
//     // let's do this one step at a time
//     let mut gcd;
//     let mut multiplier = U256::from(10).pow(U256::from(18));

//     gcd = multiplier.gcd(bs_token_balance2);
//     multiplier /= gcd;
//     bs_token_balance2 /= gcd;

//     gcd = multiplier.gcd(token_balance);
//     multiplier /= gcd;
//     token_balance /= gcd;

//     gcd = bs_token_balance1.gcd(token_balance);
//     token_balance /= gcd;
//     bs_token_balance1 /= gcd;

//     gcd = bs_token_balance1.gcd(bs_token_balance2);
//     bs_token_balance1 /= gcd;
//     bs_token_balance2 /= gcd;

//     gcd = weth_balance.gcd(bs_token_balance2);
//     bs_token_balance2 /= gcd;
//     weth_balance /= gcd;

//     gcd = weth_balance.gcd(token_balance);
//     token_balance /= gcd;
//     weth_balance /= gcd;

//     bs_token_balance1 * weth_balance * multiplier
//         / (token_balance * bs_token_balance2)
// }

<<<<<<< HEAD
// Uniswap V2
impl<S: BcState> CheatCodes<S> {
    fn query_uniswap_v2(
        &mut self,
        state: &mut S,
        token: Address,
    ) -> Result<(U256, U256), SoflError<S::DbErr>> {
        // check whether uniswap v3 exists
        let _ = self.cheat_read(
            state,
            *UNISWAP_V2_FACTORY,
            0x094b7415, /* feeToSetter */
            &[],
            &[ParamType::Address],
        )?;

        if token == *WETH {
            return Ok((U256::from(10).pow(U256::from(18)), U256::MAX));
        }

        let (best_pool, best_bs_token, best_liquidity) =
            self.__get_best_baseline_token(state, token)?;

        let token_balance =
            self.__get_token_balance(state, token, best_pool)?;

        let bs_token_balance_in_pool1 =
            self.get_erc20_balance(state, best_bs_token, best_pool)?;

        // we need to update the decimals of the token to 18
        if best_bs_token == *WETH {
            Ok((
                token_price_in_ether(
                    token_balance,
                    bs_token_balance_in_pool1,
                    U256::from(10).pow(U256::from(18)),
                    U256::from(10).pow(U256::from(18)),
                ),
                best_liquidity,
            ))
        } else {
            let bc_pool =
                self.__get_pair_address(state, best_bs_token, *WETH)?;

            let bs_token_balance_in_pool2 =
                self.get_erc20_balance(state, best_bs_token, bc_pool)?;

            let weth_balance = self.get_erc20_balance(state, *WETH, bc_pool)?;

            Ok((
                token_price_in_ether(
                    token_balance,
                    bs_token_balance_in_pool1,
                    bs_token_balance_in_pool2,
                    weth_balance,
                ),
                best_liquidity,
            ))
        }
    }

    fn __get_best_baseline_token(
        &mut self,
        state: &mut S,
        token: Address,
    ) -> Result<(Address, Address, U256), SoflError<S::DbErr>> {
        // iterate through all main stream tokens and fees
        let mut pool = Address::default();
        let mut bs_token = Address::default();
        let mut liquidity = U256::ZERO;

        // a shortcut for mainstream tokens
        if MAINSTREAM_TOKENS.contains(&token) {
            // this cannot be WETH
            pool = self.__get_pair_address(state, token, *WETH)?;
            bs_token = *WETH;
            liquidity = self.get_erc20_balance(state, token, pool)?;
        } else {
            for ms_token in MAINSTREAM_TOKENS.iter() {
                let cur_pool =
                    self.__get_pair_address(state, token, *ms_token)?;

                if cur_pool == Address::from(0) {
                    continue;
                }

                if let Ok(token_liquidity) =
                    self.get_erc20_balance(state, token, cur_pool)
                {
                    if token_liquidity > liquidity {
                        liquidity = token_liquidity;
                        pool = cur_pool;
                        bs_token = *ms_token;
                    }
                }
            }
        }

        // if no pool found, return error
        if pool == Address::default() {
            Err(SoflError::Custom(
                "No pool found for uniswap v3".to_string(),
            ))
        } else {
            Ok((pool, bs_token, liquidity))
        }
    }

    fn __get_token_balance(
        &mut self,
        state: &mut S,
        token: Address,
        pool: Address,
    ) -> Result<U256, SoflError<S::DbErr>> {
        let token_decimals = self.get_erc20_decimals(state, token)?;
        let raw_balance = self.get_erc20_balance(state, token, pool)?;

        let token_balance = match token_decimals.cmp(&U256::from(18)) {
            Ordering::Less => {
                raw_balance
                    * U256::from(10).pow(
                        U256::from(18)
                            .checked_sub(U256::from(token_decimals))
                            .unwrap(),
                    )
            }
            Ordering::Equal => raw_balance,
            Ordering::Greater => {
                raw_balance
                    / U256::from(10).pow(
                        U256::from(token_decimals)
                            .checked_sub(U256::from(18))
                            .unwrap(),
                    )
            }
        };

        Ok(token_balance)
    }

    fn __get_pair_address(
        &mut self,
        state: &mut S,
        token1: Address,
        token2: Address,
    ) -> Result<Address, SoflError<S::DbErr>> {
        let token_pair = self.cheat_read(
            state,
            *UNISWAP_V2_FACTORY,
            0xe6a43905, // getPair
            &[Token::Address(token1.into()), Token::Address(token2.into())],
            &[ParamType::Address],
        )?;

        Ok(ToPrimitive::cvt(
            token_pair[0].clone().into_address().expect("cannot fail"),
        ))
    }
}

// Uniswap v3
impl<S: BcState> CheatCodes<S> {
    fn query_uniswap_v3(
        &mut self,
        state: &mut S,
        token: Address,
    ) -> Result<(U256, U256), SoflError<S::DbErr>> {
        // check whether uniswap v3 exists
        let _ = self.cheat_read(
            state,
            *UNISWAP_V3_FACTORY,
            0x8da5cb5bu32, /* owner() */
            &[],
            &[ParamType::Address],
        )?;
=======
// // basic functions for price oracle
// impl<S: BcState> CheatCodes<S> {
//     fn query_uniswap_v3(
//         &mut self,
//         state: &mut S,
//         token: Address,
//     ) -> Result<(U256, U256), SoflError<S::DbErr>> {
//         // check whether uniswap v3 exists
//         let _ = self.cheat_read(
//             state,
//             *UNISWAP_V3_FACTORY,
//             0x8da5cb5bu32, /* owner() */
//             &[],
//             &[ParamType::Address],
//         )?;
>>>>>>> 157796c6

//         if token == *WETH {
//             return Ok((U256::from(10).pow(U256::from(18)), U256::MAX));
//         }

//         // iterate through all main stream tokens and fees
//         let mut best_pool = Address::default();
//         let mut best_ms_token = Address::default();
//         let mut best_liquidity = U256::ZERO;

//         // a shortcut for mainstream tokens
//         if MAINSTREAM_TOKENS.contains(&token) {
//             // this cannot be WETH
//             best_pool = ToPrimitive::cvt(
//                 &self.cheat_read(
//                     state,
//                     *UNISWAP_V3_FACTORY,
//                     0x1698ee82u32, // getPool
//                     &[
//                         Token::Address(token.into()),
//                         Token::Address((*WETH).into()),
//                         Token::Uint(ethers::types::U256::from(500)), // WETH-USD pool
//                     ],
//                     &[ParamType::Address],
//                 )?[0]
//                     .clone()
//                     .into_address()
//                     .expect("cannot fail"),
//             );
//             best_ms_token = *WETH;
//             best_liquidity = self.get_erc20_balance(state, token, best_pool)?;
//         } else {
//             for ms_token in MAINSTREAM_TOKENS.iter() {
//                 for fee in UNISWAP_V3_FEES.iter() {
//                     let pool: Address = ToPrimitive::cvt(
//                         &self.cheat_read(
//                             state,
//                             *UNISWAP_V3_FACTORY,
//                             0x1698ee82u32, // getPool
//                             &[
//                                 Token::Address(token.into()),
//                                 Token::Address((*ms_token).into()),
//                                 Token::Uint(ethers::types::U256::from(*fee)),
//                             ],
//                             &[ParamType::Address],
//                         )?[0]
//                             .clone()
//                             .into_address()
//                             .expect("cannot fail"),
//                     );
//                     if pool == Address::from(0) {
//                         continue;
//                     }

//                     if let Ok(token_liquidity) =
//                         self.get_erc20_balance(state, token, pool)
//                     {
//                         if token_liquidity > best_liquidity {
//                             best_liquidity = token_liquidity;
//                             best_pool = pool;
//                             best_ms_token = *ms_token;
//                         }
//                     }
//                 }
//             }
//         }

//         // if no pool found, return error
//         if best_pool == Address::default() {
//             return Err(SoflError::Custom(
//                 "No pool found for uniswap v3".to_string(),
//             ));
//         }

<<<<<<< HEAD
        todo!()
    }
}
=======
//         let ms_token_balance_in_pool1 =
//             self.get_erc20_balance(state, best_ms_token, best_pool)?;

//         // we need to update the decimals of the token to 18
//         let token_decimals = self.get_erc20_decimals(state, token)?;
//         let token_balance = match token_decimals.cmp(&U256::from(18)) {
//             Ordering::Less => {
//                 self.get_erc20_balance(state, token, best_pool)?
//                     * U256::from(10).pow(
//                         U256::from(18)
//                             .checked_sub(U256::from(token_decimals))
//                             .unwrap(),
//                     )
//             }
//             Ordering::Equal => {
//                 self.get_erc20_balance(state, token, best_pool)?
//             }
//             Ordering::Greater => {
//                 self.get_erc20_balance(state, token, best_pool)?
//                     / U256::from(10).pow(
//                         U256::from(token_decimals)
//                             .checked_sub(U256::from(18))
//                             .unwrap(),
//                     )
//             }
//         };

//         if best_ms_token == *WETH {
//             Ok((
//                 token_price_in_ether(
//                     token_balance,
//                     ms_token_balance_in_pool1,
//                     U256::from(10).pow(U256::from(18)),
//                     U256::from(10).pow(U256::from(18)),
//                 ),
//                 best_liquidity,
//             ))
//         } else {
//             let ms_pool: Address = ToPrimitive::cvt(
//                 &self.cheat_read(
//                     state,
//                     *UNISWAP_V3_FACTORY,
//                     0x1698ee82u32, // getPool
//                     &[
//                         Token::Address(best_ms_token.into()),
//                         Token::Address((*WETH).into()),
//                         Token::Uint(ethers::types::U256::from(500)), // WETH-USD pool
//                     ],
//                     &[ParamType::Address],
//                 )?[0]
//                     .clone()
//                     .into_address()
//                     .expect("cannot fail"),
//             );

//             let ms_token_balance_in_pool2 =
//                 self.get_erc20_balance(state, best_ms_token, ms_pool)?;
//             let weth_balance = self.get_erc20_balance(state, *WETH, ms_pool)?;

//             Ok((
//                 token_price_in_ether(
//                     token_balance,
//                     ms_token_balance_in_pool1,
//                     ms_token_balance_in_pool2,
//                     weth_balance,
//                 ),
//                 best_liquidity,
//             ))
//         }
//     }
// }
>>>>>>> 157796c6
<|MERGE_RESOLUTION|>--- conflicted
+++ resolved
@@ -1,146 +1,133 @@
-// use std::{cmp::Ordering, str::FromStr};
-
-<<<<<<< HEAD
+use std::{cmp::Ordering, fmt::Debug, str::FromStr};
+
 use ethers::abi::{ParamType, Token};
-use reth_downloaders::bodies::task::BODIES_TASK_BUFFER_SIZE;
 use reth_primitives::Address;
+use revm::{Database, DatabaseCommit};
 use revm_primitives::{B256, U256};
-=======
-// use ethers::abi::{ParamType, Token};
-// use reth_primitives::Address;
-// use revm_primitives::{B256, U256};
->>>>>>> 157796c6
-
-// use crate::{
-//     engine::state::BcState,
-//     error::SoflError,
-//     utils::conversion::{Convert, ToElementary, ToEthers, ToPrimitive},
-// };
-
-// use super::{CheatCodes, ERC20Cheat};
-
-// lazy_static! {
-//     static ref WETH: Address = Address::from_str("0xC02aaA39b223FE8D0A0e5C4F27eAD9083C756Cc2").unwrap();
-
-//     static ref UNISWAP_V3_FACTORY: Address =
-//         Address::from_str("0x1F98431c8aD98523631AE4a59f267346ea31F984")
-//             .unwrap();
-//     static ref UNISWAP_V3_FEES: Vec<u64> = vec![500, 3000, 10000];
-
-<<<<<<< HEAD
+
+use crate::{
+    engine::state::DatabaseEditable,
+    error::SoflError,
+    utils::{
+        abi::{
+            UNISWAP_V2_FACTORY_ABI, UNISWAP_V2_PAIR_ABI, UNISWAP_V3_FACTORY_ABI,
+        },
+        conversion::{Convert, ToPrimitive},
+    },
+};
+
+use super::{CheatCodes, ERC20Cheat};
+
+lazy_static! {
+    static ref WETH: Address = Address::from_str("0xC02aaA39b223FE8D0A0e5C4F27eAD9083C756Cc2").unwrap();
+
+    static ref UNISWAP_V3_FACTORY: Address =
+        Address::from_str("0x1F98431c8aD98523631AE4a59f267346ea31F984")
+            .unwrap();
+    static ref UNISWAP_V3_FEES: Vec<u64> = vec![500, 3000, 10000];
+
     static ref UNISWAP_V2_FACTORY: Address =
         Address::from_str("0x5c69bee701ef814a2b6a3edd4b1652cb9cc5aa6f")
             .unwrap();
     static ref UNISWAP_V2_FEES: Vec<u64> = vec![500, 3000, 10000];
-=======
-//     static ref UNISWAP_V2_FACTORY: Address =
-//         Address::from_str("0xc0a47dFe034B400B47bDaD5FecDa2621de6c4d95")
-//             .unwrap();
-//     static ref UNISWAP_V2_FEES: Vec<u64> = vec![500, 3000, 10000];
->>>>>>> 157796c6
-
-//     static ref MAINSTREAM_TOKENS: Vec<Address> =
-//         vec![
-//             // WETH
-//             Address::from_str("0xC02aaA39b223FE8D0A0e5C4F27eAD9083C756Cc2").unwrap(),
-//             // USDC
-//             Address::from_str("0xA0b86991c6218b36c1d19D4a2e9Eb0cE3606eB48").unwrap(),
-//             // USDT
-//             Address::from_str("0xdAC17F958D2ee523a2206206994597C13D831ec7").unwrap(),
-//             // DAI
-//             Address::from_str("0x6B175474E89094C44Da98b954EedeAC495271d0F").unwrap(),
-//         ];
-// }
-
-// pub trait PriceOracleCheat<S: BcState> {
-//     fn get_price_in_ether(
-//         &mut self,
-//         state: &mut S,
-//         token: Address,
-//     ) -> Result<U256, SoflError<S::DbErr>>;
-// }
-
-<<<<<<< HEAD
-impl<S: BcState> PriceOracleCheat<S> for CheatCodes<S> {
+
+    static ref MAINSTREAM_TOKENS: Vec<Address> =
+        vec![
+            // WETH
+            Address::from_str("0xC02aaA39b223FE8D0A0e5C4F27eAD9083C756Cc2").unwrap(),
+            // USDC
+            Address::from_str("0xA0b86991c6218b36c1d19D4a2e9Eb0cE3606eB48").unwrap(),
+            // USDT
+            Address::from_str("0xdAC17F958D2ee523a2206206994597C13D831ec7").unwrap(),
+            // DAI
+            Address::from_str("0x6B175474E89094C44Da98b954EedeAC495271d0F").unwrap(),
+        ];
+}
+
+pub trait PriceOracleCheat<
+    E,
+    S: DatabaseEditable<Error = E> + Database<Error = E>,
+>
+{
     fn get_price_in_ether(
         &mut self,
         state: &mut S,
         token: Address,
-    ) -> Result<U256, SoflError<S::DbErr>> {
+    ) -> Result<U256, SoflError<E>>;
+}
+
+impl<E, S> PriceOracleCheat<E, S> for CheatCodes<S>
+where
+    E: Debug,
+    S: DatabaseEditable<Error = E> + Database<Error = E> + DatabaseCommit,
+{
+    fn get_price_in_ether(
+        &mut self,
+        state: &mut S,
+        token: Address,
+    ) -> Result<U256, SoflError<E>> {
         let (price, liquidity) = self.query_uniswap_v2(state, token)?;
         Ok(price)
     }
 }
-=======
-// impl<S: BcState> PriceOracleCheat<S> for CheatCodes<S> {
-//     fn get_price_in_ether(
-//         &mut self,
-//         state: &mut S,
-//         token: Address,
-//     ) -> Result<U256, SoflError<S::DbErr>> {
-//         let (price, liquidity) = self.query_uniswap_v3(state, token)?;
-//         Ok(price)
-//     }
-// }
->>>>>>> 157796c6
-
-// // return price in ether (we use GCD to reduce the fraction)
-// // price = (bs_token_balance1 / token_balance) * (weth_balance / bs_token_balance2) * (10^18)
-// //       = bs_token_balance1 * weth_balance * 10^18 / (token_balance * bs_token_balance2)
-// fn token_price_in_ether(
-//     mut token_balance: U256,
-//     mut bs_token_balance1: U256,
-//     mut bs_token_balance2: U256,
-//     mut weth_balance: U256,
-// ) -> U256 {
-//     // let's do this one step at a time
-//     let mut gcd;
-//     let mut multiplier = U256::from(10).pow(U256::from(18));
-
-//     gcd = multiplier.gcd(bs_token_balance2);
-//     multiplier /= gcd;
-//     bs_token_balance2 /= gcd;
-
-//     gcd = multiplier.gcd(token_balance);
-//     multiplier /= gcd;
-//     token_balance /= gcd;
-
-//     gcd = bs_token_balance1.gcd(token_balance);
-//     token_balance /= gcd;
-//     bs_token_balance1 /= gcd;
-
-//     gcd = bs_token_balance1.gcd(bs_token_balance2);
-//     bs_token_balance1 /= gcd;
-//     bs_token_balance2 /= gcd;
-
-//     gcd = weth_balance.gcd(bs_token_balance2);
-//     bs_token_balance2 /= gcd;
-//     weth_balance /= gcd;
-
-//     gcd = weth_balance.gcd(token_balance);
-//     token_balance /= gcd;
-//     weth_balance /= gcd;
-
-//     bs_token_balance1 * weth_balance * multiplier
-//         / (token_balance * bs_token_balance2)
-// }
-
-<<<<<<< HEAD
+
+// return price in ether (we use GCD to reduce the fraction)
+// price = (bs_token_balance1 / token_balance) * (weth_balance / bs_token_balance2) * (10^18)
+//       = bs_token_balance1 * weth_balance * 10^18 / (token_balance * bs_token_balance2)
+fn token_price_in_ether(
+    mut token_balance: U256,
+    mut bs_token_balance1: U256,
+    mut bs_token_balance2: U256,
+    mut weth_balance: U256,
+) -> U256 {
+    // let's do this one step at a time
+    let mut gcd;
+    let mut multiplier = U256::from(10).pow(U256::from(18));
+
+    gcd = multiplier.gcd(bs_token_balance2);
+    multiplier /= gcd;
+    bs_token_balance2 /= gcd;
+
+    gcd = multiplier.gcd(token_balance);
+    multiplier /= gcd;
+    token_balance /= gcd;
+
+    gcd = bs_token_balance1.gcd(token_balance);
+    token_balance /= gcd;
+    bs_token_balance1 /= gcd;
+
+    gcd = bs_token_balance1.gcd(bs_token_balance2);
+    bs_token_balance1 /= gcd;
+    bs_token_balance2 /= gcd;
+
+    gcd = weth_balance.gcd(bs_token_balance2);
+    bs_token_balance2 /= gcd;
+    weth_balance /= gcd;
+
+    gcd = weth_balance.gcd(token_balance);
+    token_balance /= gcd;
+    weth_balance /= gcd;
+
+    bs_token_balance1 * weth_balance * multiplier
+        / (token_balance * bs_token_balance2)
+}
+
 // Uniswap V2
-impl<S: BcState> CheatCodes<S> {
+impl<E, S> CheatCodes<S>
+where
+    E: Debug,
+    S: DatabaseEditable<Error = E> + Database<Error = E> + DatabaseCommit,
+{
     fn query_uniswap_v2(
         &mut self,
         state: &mut S,
         token: Address,
-    ) -> Result<(U256, U256), SoflError<S::DbErr>> {
+    ) -> Result<(U256, U256), SoflError<E>> {
         // check whether uniswap v3 exists
-        let _ = self.cheat_read(
-            state,
-            *UNISWAP_V2_FACTORY,
-            0x094b7415, /* feeToSetter */
-            &[],
-            &[ParamType::Address],
-        )?;
+        let func = UNISWAP_V2_FACTORY_ABI.function("feeToSetter").expect(
+            "bug: cannot find feeToSetter function in UniswapV2Factory ABI",
+        );
+        let _ = self.cheat_read(state, *UNISWAP_V2_FACTORY, func, &[])?;
 
         if token == *WETH {
             return Ok((U256::from(10).pow(U256::from(18)), U256::MAX));
@@ -191,7 +178,7 @@
         &mut self,
         state: &mut S,
         token: Address,
-    ) -> Result<(Address, Address, U256), SoflError<S::DbErr>> {
+    ) -> Result<(Address, Address, U256), SoflError<E>> {
         // iterate through all main stream tokens and fees
         let mut pool = Address::default();
         let mut bs_token = Address::default();
@@ -239,7 +226,7 @@
         state: &mut S,
         token: Address,
         pool: Address,
-    ) -> Result<U256, SoflError<S::DbErr>> {
+    ) -> Result<U256, SoflError<E>> {
         let token_decimals = self.get_erc20_decimals(state, token)?;
         let raw_balance = self.get_erc20_balance(state, token, pool)?;
 
@@ -271,13 +258,15 @@
         state: &mut S,
         token1: Address,
         token2: Address,
-    ) -> Result<Address, SoflError<S::DbErr>> {
+    ) -> Result<Address, SoflError<E>> {
+        let func = UNISWAP_V2_FACTORY_ABI.function("getPair").expect(
+            "bug: cannot find getPair function in UniswapV2Factory ABI",
+        );
         let token_pair = self.cheat_read(
             state,
             *UNISWAP_V2_FACTORY,
-            0xe6a43905, // getPair
+            func,
             &[Token::Address(token1.into()), Token::Address(token2.into())],
-            &[ParamType::Address],
         )?;
 
         Ok(ToPrimitive::cvt(
@@ -287,185 +276,22 @@
 }
 
 // Uniswap v3
-impl<S: BcState> CheatCodes<S> {
+impl<E, S> CheatCodes<S>
+where
+    E: Debug,
+    S: DatabaseEditable<Error = E> + Database<Error = E> + DatabaseCommit,
+{
     fn query_uniswap_v3(
         &mut self,
         state: &mut S,
         token: Address,
-    ) -> Result<(U256, U256), SoflError<S::DbErr>> {
+    ) -> Result<(U256, U256), SoflError<E>> {
         // check whether uniswap v3 exists
-        let _ = self.cheat_read(
-            state,
-            *UNISWAP_V3_FACTORY,
-            0x8da5cb5bu32, /* owner() */
-            &[],
-            &[ParamType::Address],
-        )?;
-=======
-// // basic functions for price oracle
-// impl<S: BcState> CheatCodes<S> {
-//     fn query_uniswap_v3(
-//         &mut self,
-//         state: &mut S,
-//         token: Address,
-//     ) -> Result<(U256, U256), SoflError<S::DbErr>> {
-//         // check whether uniswap v3 exists
-//         let _ = self.cheat_read(
-//             state,
-//             *UNISWAP_V3_FACTORY,
-//             0x8da5cb5bu32, /* owner() */
-//             &[],
-//             &[ParamType::Address],
-//         )?;
->>>>>>> 157796c6
-
-//         if token == *WETH {
-//             return Ok((U256::from(10).pow(U256::from(18)), U256::MAX));
-//         }
-
-//         // iterate through all main stream tokens and fees
-//         let mut best_pool = Address::default();
-//         let mut best_ms_token = Address::default();
-//         let mut best_liquidity = U256::ZERO;
-
-//         // a shortcut for mainstream tokens
-//         if MAINSTREAM_TOKENS.contains(&token) {
-//             // this cannot be WETH
-//             best_pool = ToPrimitive::cvt(
-//                 &self.cheat_read(
-//                     state,
-//                     *UNISWAP_V3_FACTORY,
-//                     0x1698ee82u32, // getPool
-//                     &[
-//                         Token::Address(token.into()),
-//                         Token::Address((*WETH).into()),
-//                         Token::Uint(ethers::types::U256::from(500)), // WETH-USD pool
-//                     ],
-//                     &[ParamType::Address],
-//                 )?[0]
-//                     .clone()
-//                     .into_address()
-//                     .expect("cannot fail"),
-//             );
-//             best_ms_token = *WETH;
-//             best_liquidity = self.get_erc20_balance(state, token, best_pool)?;
-//         } else {
-//             for ms_token in MAINSTREAM_TOKENS.iter() {
-//                 for fee in UNISWAP_V3_FEES.iter() {
-//                     let pool: Address = ToPrimitive::cvt(
-//                         &self.cheat_read(
-//                             state,
-//                             *UNISWAP_V3_FACTORY,
-//                             0x1698ee82u32, // getPool
-//                             &[
-//                                 Token::Address(token.into()),
-//                                 Token::Address((*ms_token).into()),
-//                                 Token::Uint(ethers::types::U256::from(*fee)),
-//                             ],
-//                             &[ParamType::Address],
-//                         )?[0]
-//                             .clone()
-//                             .into_address()
-//                             .expect("cannot fail"),
-//                     );
-//                     if pool == Address::from(0) {
-//                         continue;
-//                     }
-
-//                     if let Ok(token_liquidity) =
-//                         self.get_erc20_balance(state, token, pool)
-//                     {
-//                         if token_liquidity > best_liquidity {
-//                             best_liquidity = token_liquidity;
-//                             best_pool = pool;
-//                             best_ms_token = *ms_token;
-//                         }
-//                     }
-//                 }
-//             }
-//         }
-
-//         // if no pool found, return error
-//         if best_pool == Address::default() {
-//             return Err(SoflError::Custom(
-//                 "No pool found for uniswap v3".to_string(),
-//             ));
-//         }
-
-<<<<<<< HEAD
+        let func = UNISWAP_V3_FACTORY_ABI
+            .function("owner")
+            .expect("bug: cannot find owner function in UniswapV3Factory ABI");
+        let _ = self.cheat_read(state, *UNISWAP_V3_FACTORY, func, &[])?;
+
         todo!()
     }
-}
-=======
-//         let ms_token_balance_in_pool1 =
-//             self.get_erc20_balance(state, best_ms_token, best_pool)?;
-
-//         // we need to update the decimals of the token to 18
-//         let token_decimals = self.get_erc20_decimals(state, token)?;
-//         let token_balance = match token_decimals.cmp(&U256::from(18)) {
-//             Ordering::Less => {
-//                 self.get_erc20_balance(state, token, best_pool)?
-//                     * U256::from(10).pow(
-//                         U256::from(18)
-//                             .checked_sub(U256::from(token_decimals))
-//                             .unwrap(),
-//                     )
-//             }
-//             Ordering::Equal => {
-//                 self.get_erc20_balance(state, token, best_pool)?
-//             }
-//             Ordering::Greater => {
-//                 self.get_erc20_balance(state, token, best_pool)?
-//                     / U256::from(10).pow(
-//                         U256::from(token_decimals)
-//                             .checked_sub(U256::from(18))
-//                             .unwrap(),
-//                     )
-//             }
-//         };
-
-//         if best_ms_token == *WETH {
-//             Ok((
-//                 token_price_in_ether(
-//                     token_balance,
-//                     ms_token_balance_in_pool1,
-//                     U256::from(10).pow(U256::from(18)),
-//                     U256::from(10).pow(U256::from(18)),
-//                 ),
-//                 best_liquidity,
-//             ))
-//         } else {
-//             let ms_pool: Address = ToPrimitive::cvt(
-//                 &self.cheat_read(
-//                     state,
-//                     *UNISWAP_V3_FACTORY,
-//                     0x1698ee82u32, // getPool
-//                     &[
-//                         Token::Address(best_ms_token.into()),
-//                         Token::Address((*WETH).into()),
-//                         Token::Uint(ethers::types::U256::from(500)), // WETH-USD pool
-//                     ],
-//                     &[ParamType::Address],
-//                 )?[0]
-//                     .clone()
-//                     .into_address()
-//                     .expect("cannot fail"),
-//             );
-
-//             let ms_token_balance_in_pool2 =
-//                 self.get_erc20_balance(state, best_ms_token, ms_pool)?;
-//             let weth_balance = self.get_erc20_balance(state, *WETH, ms_pool)?;
-
-//             Ok((
-//                 token_price_in_ether(
-//                     token_balance,
-//                     ms_token_balance_in_pool1,
-//                     ms_token_balance_in_pool2,
-//                     weth_balance,
-//                 ),
-//                 best_liquidity,
-//             ))
-//         }
-//     }
-// }
->>>>>>> 157796c6
+}