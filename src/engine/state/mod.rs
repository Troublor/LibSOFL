<<<<<<< HEAD
use std::{fmt::Debug, rc::Rc, sync::Arc};

use revm::{
    inspectors::{self, NoOpInspector},
    Database, DatabaseCommit, Inspector, EVM,
=======
use revm::{
    inspectors::NoOpInspector, Database, DatabaseCommit, Inspector, EVM,
>>>>>>> a96337a9
};
use revm_primitives::{
    db::DatabaseRef, BlockEnv, Bytes, CfgEnv, Eval, ExecutionResult, Output,
    ResultAndState,
};

use crate::{error::SoflError, fuzzing::corpus::tx};

use self::fork::ForkedBcState;

use super::transaction::Tx;

pub mod fork;
pub mod fresh;

/// NoInspector is used as a placeholder for type parameters when no inspector is needed.
pub type NoInspector = NoOpInspector;

// Abstration of the forked state from which the blockchain state is built upon.
pub trait BcStateGround:
    DatabaseRef<Error = reth_interfaces::Error> + Sized
{
}

// Auto implement BcStateGround for all types that implement DatabaseRef
impl<T: DatabaseRef<Error = reth_interfaces::Error> + Sized> BcStateGround
    for T
{
}

// Abstraction of the readonly blockchain state
pub trait ReadonlyBcState:
    Database<Error = reth_interfaces::Error> + Sized
{
}

// Auto implement ReadonlyBcState for all types that implement Database
impl<T: Database<Error = reth_interfaces::Error> + Sized> ReadonlyBcState
    for T
{
}

// Abstraction of blockchain state
pub trait BcState:
    Database<Error = reth_interfaces::Error> + DatabaseCommit + Sized + Debug
{
    fn transact<'a, 'b: 'a, I: Inspector<&'a mut Self>>(
        &'b mut self,
        evm_cfg: CfgEnv,
        block_env: BlockEnv,
        tx: Tx<'_, Self>,
        inspector: Option<I>,
    ) -> Result<ResultAndState, SoflError<Self::Error>> {
        let mut evm = EVM::new();
        if !tx.is_pseudo() {
            evm.env.cfg = evm_cfg;
            evm.env.block = block_env;
        }
        self.transact_with_evm(&mut evm, tx, inspector)
    }

    fn transact_with_evm<'a, 'b: 'a, I: Inspector<&'a mut Self>>(
        &'b mut self,
        evm: &mut EVM<&'a mut Self>,
        tx: Tx<'_, Self>,
        inspector: Option<I>,
    ) -> Result<ResultAndState, SoflError<Self::Error>> {
        evm.database(self);
        if let Tx::Pseudo(tx) = tx {
            // execute pseudo transaction
<<<<<<< HEAD
            let db = evm.db.as_mut().unwrap();
            let changes = tx(db);
=======
            let changes = tx(self);
            evm.database(self);
>>>>>>> a96337a9
            Ok(ResultAndState {
                result: ExecutionResult::Success {
                    reason: Eval::Return,
                    gas_used: 0,
                    gas_refunded: 0,
                    logs: Vec::new(),
                    output: Output::Call(Bytes::new()),
                },
                state: changes,
            })
        } else {
            let sender = tx.sender();
            reth_revm::env::fill_tx_env(&mut evm.env.tx, tx, sender);
            let result;
            if let Some(inspector) = inspector {
                result = evm.inspect(inspector).map_err(SoflError::Evm)?;
            } else {
                result = evm.transact().map_err(SoflError::Evm)?;
            }
            Ok(result)
        }
    }

    fn transit<'a, 'b: 'a, I: Inspector<&'a mut Self>>(
        &'b mut self,
        evm_cfg: CfgEnv,
        block_env: BlockEnv,
        tx: Tx<'_, Self>,
        inspector: Option<I>,
    ) -> Result<ExecutionResult, SoflError<Self::Error>> {
        let result;
        let mut evm = EVM::new();
        evm.env.cfg = evm_cfg;
        evm.env.block = block_env;
        result = self.transact_with_evm(&mut evm, tx, inspector)?;
        evm.db.as_mut().unwrap().commit(result.state);
        Ok(result.result)
    }

    fn transit_with_evm<'a, 'b: 'a, I: Inspector<&'a mut Self>>(
        &'b mut self,
        evm: &mut EVM<&'a mut Self>,
        tx: Tx<'_, Self>,
        inspector: Option<I>,
    ) -> Result<ExecutionResult, SoflError<Self::Error>> {
        let result = self.transact_with_evm(evm, tx, inspector)?;
        evm.db.as_mut().unwrap().commit(result.state);
        Ok(result.result)
    }

    fn transit_fn<I: Inspector<Self>>(
        self,
        evm_cfg: CfgEnv,
        block_env: BlockEnv,
        txs: Vec<Tx<'_, Self>>,
        inspector: Option<&mut I>,
    ) -> Result<(Self, Vec<ExecutionResult>), SoflError<Self::Error>> {
        let mut results = Vec::new();
        let mut evm = EVM::new();
        evm.env.cfg = evm_cfg;
        evm.env.block = block_env;
        evm.database(self);
        if let Some(mut inspector) = inspector {
            for tx in txs {
                let sender = tx.sender();
                reth_revm::env::fill_tx_env(&mut evm.env.tx, tx, sender);
                let inspector = &mut inspector;
                let result = evm.inspect(inspector).map_err(SoflError::Evm)?;
                // evm.db must exist since we called evm.database(state) above
                let db = evm.db.as_mut().unwrap();
                db.commit(result.state);
                results.push(result.result);
            }
        } else {
            for tx in txs {
                let sender = tx.sender();
                reth_revm::env::fill_tx_env(&mut evm.env.tx, tx, sender);
                let result = evm.transact().map_err(SoflError::Evm)?;
                // evm.db must exist since we called evm.database(state) above
                let db = evm.db.as_mut().unwrap();
                db.commit(result.state);
                results.push(result.result);
            }
        }
        // evm.db must exist since we called evm.database(state) above
        let db = evm.db.unwrap();
        Ok((db, results))
    }
}

// Auto implement BcState for all types that implement Database and DatabaseCommit
impl<
        T: Database<Error = reth_interfaces::Error>
            + DatabaseCommit
            + Sized
            + Debug,
    > BcState for T
{
}<|MERGE_RESOLUTION|>--- conflicted
+++ resolved
@@ -1,13 +1,8 @@
-<<<<<<< HEAD
 use std::{fmt::Debug, rc::Rc, sync::Arc};
 
 use revm::{
     inspectors::{self, NoOpInspector},
     Database, DatabaseCommit, Inspector, EVM,
-=======
-use revm::{
-    inspectors::NoOpInspector, Database, DatabaseCommit, Inspector, EVM,
->>>>>>> a96337a9
 };
 use revm_primitives::{
     db::DatabaseRef, BlockEnv, Bytes, CfgEnv, Eval, ExecutionResult, Output,
@@ -78,13 +73,8 @@
         evm.database(self);
         if let Tx::Pseudo(tx) = tx {
             // execute pseudo transaction
-<<<<<<< HEAD
-            let db = evm.db.as_mut().unwrap();
-            let changes = tx(db);
-=======
             let changes = tx(self);
             evm.database(self);
->>>>>>> a96337a9
             Ok(ResultAndState {
                 result: ExecutionResult::Success {
                     reason: Eval::Return,
