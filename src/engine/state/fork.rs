use std::{fmt::Debug, ops::Deref, ops::DerefMut, sync::Arc};

use reth_provider::{
    EvmEnvProvider, StateProviderBox, StateProviderFactory,
    TransactionsProvider,
};
use reth_revm::database::State as WrappedDB;
use revm::{db::CacheDB, Database, DatabaseCommit};
use revm_primitives::{
    db::DatabaseRef, Account, AccountInfo, Address, BlockEnv, Bytecode, CfgEnv,
    HashMap, B160, B256, B256 as H256, U256,
};

use crate::{engine::transaction::TxPosition, error::SoflError};

use super::{BcState, NoInspector};

/// Abstraction of the forked state in revm that can be cloned.
/// This type implements both BcState and BcStateGround
pub struct ForkedBcState<'a>(InnerForkedBcState<'a>);

pub type InnerForkedBcState<'a> = CacheDB<Arc<WrappedDB<StateProviderBox<'a>>>>;

<<<<<<< HEAD
/// NoInspector is used as a placeholder for type parameters when no inspector is needed.
pub type NoInspector = NoOpInspector;

impl Debug for ForkedBcState<'_> {
    fn fmt(&self, f: &mut std::fmt::Formatter<'_>) -> std::fmt::Result {
        f.debug_struct("ForkedBcState").finish()
    }
}

=======
>>>>>>> a96337a9
impl<'a> Deref for ForkedBcState<'a> {
    type Target = InnerForkedBcState<'a>;

    fn deref(&self) -> &Self::Target {
        &self.0
    }
}

impl<'a> DerefMut for ForkedBcState<'a> {
    fn deref_mut(&mut self) -> &mut Self::Target {
        &mut self.0
    }
}

impl<'a> AsRef<InnerForkedBcState<'a>> for ForkedBcState<'a> {
    fn as_ref(&self) -> &InnerForkedBcState<'a> {
        &self.0
    }
}

impl<'a> AsMut<InnerForkedBcState<'a>> for ForkedBcState<'a> {
    fn as_mut(&mut self) -> &mut InnerForkedBcState<'a> {
        todo!()
    }
}

impl<'a> From<InnerForkedBcState<'a>> for ForkedBcState<'a> {
    fn from(st: InnerForkedBcState<'a>) -> Self {
        Self(st)
    }
}

impl<'a> From<ForkedBcState<'a>> for InnerForkedBcState<'a> {
    fn from(st: ForkedBcState<'a>) -> Self {
        st.0
    }
}

impl<'a> ForkedBcState<'a> {
    pub fn new(st: CacheDB<Arc<WrappedDB<StateProviderBox<'a>>>>) -> Self {
        Self(st)
    }

    /// fork from the current latest blockchain state
    pub fn latest<P: StateProviderFactory>(
        p: &'a P,
    ) -> Result<Self, SoflError> {
        let sp = p.latest().map_err(SoflError::Reth)?;
        let wrapped = WrappedDB::new(sp);
        let state = CacheDB::new(Arc::new(wrapped));
        Ok(Self::new(state))
    }

    /// Create a forked state from the the state before the transaction at the position is executed.
    pub fn fork_at<
        P: StateProviderFactory + EvmEnvProvider + TransactionsProvider,
    >(
        p: &'a P,
        pos: TxPosition,
    ) -> Result<Self, SoflError> {
        let pos_cp = pos.clone();
        let bn = pos
            .get_block_number(p)
            .map_err(|_| SoflError::Fork(pos_cp))?;
        let sp = p
            .state_by_block_id((bn - 1).into())
            .map_err(SoflError::Reth)?;
        let wrapped = WrappedDB::new(sp);
        let state = CacheDB::new(Arc::new(wrapped));

        let mut this = Self::new(state);

        // execute proceeding transactions
        if pos.index > 0 {
            let txs = p
                .transactions_by_block(pos.block)
                .map_err(SoflError::Reth)?;
            // prepare env
            let mut evm_cfg = CfgEnv::default();
            let mut block_env = BlockEnv::default();
            p.fill_env_at(&mut evm_cfg, &mut block_env, pos.block)
                .map_err(SoflError::Reth)?;

            // fork error if the fork position block does not exist
            let pos_cp = pos.clone();
            let txs = txs.ok_or(SoflError::Fork(pos_cp))?;
            for tx in txs.iter().take(pos.index as usize) {
                let r = this.transact::<NoInspector>(
                    evm_cfg.clone(),
                    block_env.clone(),
                    tx.into(),
                    None,
                )?;
                this.commit(r.state);
            }
        }
        Ok(this)
    }

    /// Create a forked state from the the state after the transaction at the position is executed.
    pub fn fork_from<
        P: StateProviderFactory + EvmEnvProvider + TransactionsProvider,
    >(
        p: &'a P,
        pos: TxPosition,
    ) -> Result<Self, SoflError> {
        let mut pos_mut = pos.clone();
        pos_mut.shift(p, 1).map_err(|_| SoflError::Fork(pos))?;
        Self::fork_at(p, pos_mut)
    }
}

/// Delegate as revm Database
impl<'a> Database for ForkedBcState<'a> {
    type Error = reth_interfaces::Error;

    #[doc = " Get basic account information."]
    fn basic(
        &mut self,
        address: Address,
    ) -> Result<Option<AccountInfo>, Self::Error> {
        self.0.basic(address)
    }

    #[doc = " Get account code by its hash"]
    fn code_by_hash(
        &mut self,
        code_hash: H256,
    ) -> Result<revm_primitives::Bytecode, Self::Error> {
        self.0.code_by_hash(code_hash)
    }

    #[doc = " Get storage value of address at index."]
    fn storage(
        &mut self,
        address: Address,
        index: U256,
    ) -> Result<U256, Self::Error> {
        self.0.storage(address, index)
    }

    fn block_hash(&mut self, number: U256) -> Result<B256, Self::Error> {
        self.0.block_hash(number)
    }
}

impl<'a> DatabaseCommit for ForkedBcState<'a> {
    fn commit(&mut self, changes: HashMap<B160, Account>) {
        self.0.commit(changes)
    }
}
impl<'a> DatabaseRef for ForkedBcState<'a> {
    type Error = reth_interfaces::Error;

    #[doc = " Whether account at address exists."]
    #[doc = " Get basic account information."]
    fn basic(&self, address: B160) -> Result<Option<AccountInfo>, Self::Error> {
        self.0.basic(address)
    }

    #[doc = " Get account code by its hash"]
    fn code_by_hash(&self, code_hash: B256) -> Result<Bytecode, Self::Error> {
        self.0.code_by_hash(code_hash)
    }

    #[doc = " Get storage value of address at index."]
    fn storage(&self, address: B160, index: U256) -> Result<U256, Self::Error> {
        self.0.storage(address, index)
    }

    fn block_hash(&self, number: U256) -> Result<B256, Self::Error> {
        self.0.block_hash(number)
    }
}

#[cfg(test)]
mod tests_with_db {
    use std::path::Path;

    use reth_provider::{
        EvmEnvProvider, ReceiptProvider, TransactionsProvider,
    };
    use revm::EVM;
    use revm_primitives::{BlockEnv, CfgEnv, ExecutionResult};

    use crate::{
        config::flags::SoflConfig,
        engine::{
            providers::BcProviderBuilder, state::BcState,
            transaction::TxPosition,
        },
    };

    use super::{ForkedBcState, NoInspector};

    #[test]
    fn test_reproduce_block() {
        let datadir = SoflConfig::load().unwrap().reth.datadir;
        let datadir = Path::new(&datadir);
        let bp = BcProviderBuilder::with_mainnet_reth_db(datadir).unwrap();
        let fork_at = TxPosition::new(17000000, 0);
        let txs = bp.transactions_by_block(fork_at.block).unwrap().unwrap();
        let receipts = bp.receipts_by_block(fork_at.block).unwrap().unwrap();

        // prepare state
        let mut state = ForkedBcState::fork_at(&bp, fork_at.clone()).unwrap();

        // prepare cfg and env
        let mut cfg = CfgEnv::default();
        let mut block_env = BlockEnv::default();
        bp.fill_env_at(&mut cfg, &mut block_env, fork_at.block)
            .unwrap();

        // execute
        let mut results = Vec::new();
        for tx in txs {
            let mut evm = EVM::new();
            evm.env.cfg = cfg.clone();
            evm.env.block = block_env.clone();

            let result = state
                .transit_with_evm::<NoInspector>(
                    &mut evm,
                    tx.clone().into(),
                    None,
                )
                .unwrap();
            results.push(result);
        }

        assert_eq!(results.len(), receipts.len());

        for (result, receipt) in results.iter().zip(receipts.iter()) {
            match result {
                ExecutionResult::Success { logs, .. } => {
                    assert!(receipt.success);
                    assert_eq!(receipt.logs.len(), logs.len());
                    for (log, receipt_log) in
                        logs.iter().zip(receipt.logs.iter())
                    {
                        assert_eq!(log.address, receipt_log.address);
                        assert_eq!(log.topics, receipt_log.topics);
                        assert_eq!(*log.data, *receipt_log.data);
                    }
                }
                _ => assert!(!receipt.success),
            }
        }
    }
}

#[cfg(test)]
mod tests_with_jsonrpc {
    use reth_provider::{
        EvmEnvProvider, ReceiptProvider, TransactionsProvider,
    };
    use revm_primitives::{BlockEnv, CfgEnv};

    use crate::{
        config::flags::SoflConfig,
        engine::{
            providers::BcProviderBuilder,
            state::{fork::ForkedBcState, BcState, NoInspector},
            transaction::TxPosition,
        },
        utils::conversion::{Convert, ToPrimitive},
    };

    #[test]
    fn test_reproduce_tx() {
        let cfg = SoflConfig::load().unwrap();
        let url = cfg.jsonrpc.endpoint.clone();
        let bp = BcProviderBuilder::with_jsonrpc_via_http_with_auth(
            url,
            cfg.jsonrpc,
        )
        .unwrap();
        let fork_at = TxPosition::new(17000000, 0);

        // prepare state
        let mut state = ForkedBcState::fork_at(&bp, fork_at.clone()).unwrap();

        // prepare env and state
        let mut cfg = CfgEnv::default();
        let mut block_env = BlockEnv::default();
        bp.fill_env_at(&mut cfg, &mut block_env, fork_at.block)
            .unwrap();

        // collect the tx
        let tx_hash = ToPrimitive::cvt("0xa278205118a242c87943b9ed83aacafe9906002627612ac3672d8ea224e38181");
        let tx = bp.transaction_by_hash(tx_hash).unwrap().unwrap();

        // simulate
        let r = state
            .transact::<NoInspector>(cfg, block_env, tx.into(), None)
            .unwrap()
            .result;
        assert!(r.is_success());
        let receipt = bp.receipt_by_hash(tx_hash).unwrap().unwrap();
        assert_eq!(receipt.success, r.is_success());
        assert_eq!(receipt.logs.len(), r.logs().len());
        for (log, receipt_log) in r.logs().iter().zip(receipt.logs.iter()) {
            assert_eq!(log.address, receipt_log.address);
            assert_eq!(log.topics, receipt_log.topics);
            assert_eq!(*log.data, *receipt_log.data);
        }
    }
}<|MERGE_RESOLUTION|>--- conflicted
+++ resolved
@@ -21,7 +21,6 @@
 
 pub type InnerForkedBcState<'a> = CacheDB<Arc<WrappedDB<StateProviderBox<'a>>>>;
 
-<<<<<<< HEAD
 /// NoInspector is used as a placeholder for type parameters when no inspector is needed.
 pub type NoInspector = NoOpInspector;
 
@@ -31,8 +30,6 @@
     }
 }
 
-=======
->>>>>>> a96337a9
 impl<'a> Deref for ForkedBcState<'a> {
     type Target = InnerForkedBcState<'a>;
 
